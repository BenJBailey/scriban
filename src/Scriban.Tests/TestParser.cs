// #define EnableTokensOutput
// Copyright (c) Alexandre Mutel. All rights reserved.
// Licensed under the BSD-Clause 2 license. See license.txt file in the project root for full license information.
using System;
using System.Collections;
using System.Collections.Generic;
using System.Globalization;
using System.IO;
using System.Linq;
using System.Reflection;
using System.Text;
using System.Text.RegularExpressions;
using System.Threading.Tasks;
using DotLiquid.Tests.Tags;
using NUnit.Framework;
using Scriban.Helpers;
using Scriban.Parsing;
using Scriban.Runtime;
using Scriban.Syntax;
using static Scriban.Tests.TestFilesHelper;

namespace Scriban.Tests
{
    [TestFixture]
    public class TestParser
    {
        private const string BuiltinMarkdownDocFile = @"..\..\..\..\..\doc\builtins.md";

        [Test]
        public void TestRoundtrip()
        {
            var text = "This is a text {{ code # With some comment }} and a text";
            AssertRoundtrip(text);
        }

        [Test]
        public void TestRoundtrip1()
        {
            var text = "This is a text {{ code | pipe a b c | a + b }} and a text";
            AssertRoundtrip(text);
        }

        [Test]
        public void TestLiquidMissingClosingBrace()
        {
            var template = Template.ParseLiquid("{%endunless");
            Assert.True(template.HasErrors);
            Assert.AreEqual(1, template.Messages.Count);
            Assert.AreEqual("<input>(1,3) : error : Unable to find a pending `unless` for this `endunless`", template.Messages[0].ToString());
        }

        [Test]
        public void TestLiquidInvalidStringEscape()
        {
            var template = Template.ParseLiquid(@"{%""\u""");
            Assert.True(template.HasErrors);
        }

        [Test]
        public void RoundtripFunction()
        {
            var text = @"{{ func inc
    ret $0 + 1
end }}";
            AssertRoundtrip(text);
        }

        [Test]
        public void RoundtripFunction2()
        {
            var text = @"{{
func   inc
    ret $0 + 1
end
xxx 1
}}";
            AssertRoundtrip(text);
        }


        [Test]
        public void RoundtripIf()
        {
            var text = @"{{
if true
    ""yes""
end
}}
raw
";
            AssertRoundtrip(text);
        }

        [Test]
        public void RoundtripIfElse()
        {
            var text = @"{{
if true
    ""yes""
else
    ""no""
end
}}
raw
";
            AssertRoundtrip(text);
        }

        [Test]
        public void RoundtripIfElseIf()
        {
            var text = @"{{
if true
    ""yes""
else if yo
    ""no""
end
y
}}
raw
";
            AssertRoundtrip(text);
        }

        [Test]
        public void RoundtripCapture()
        {
            var text = @" {{ capture variable -}}
    This is a capture
{{- end -}}
{{ variable }}";
            AssertRoundtrip(text);
        }


        [Test]
        public void RoundtripRaw()
        {
            var text = @"This is a raw     {{~ x ~}}     end";
            AssertRoundtrip(text);
        }

        [Test]
        public void TestDateNow()
        {
            // default is dd MM yyyy
            var dateNow = DateTime.Now.ToString("dd MMM yyyy", CultureInfo.InvariantCulture);
            var template = ParseTemplate(@"{{ date.now }}");
            var result = template.Render();
            Assert.AreEqual(dateNow, result);

            template = ParseTemplate(@"{{ date.format = '%Y'; date.now }}");
            result = template.Render();
            Assert.AreEqual(DateTime.Now.ToString("yyyy", CultureInfo.InvariantCulture), result);

            template = ParseTemplate(@"{{ date.format = '%Y'; date.now | date.add_years 1 }}");
            result = template.Render();
            Assert.AreEqual(DateTime.Now.AddYears(1).ToString("yyyy", CultureInfo.InvariantCulture), result);
        }

        [Test]
        public void TestHelloWorld()
        {
            var template = ParseTemplate(@"This is a {{ text }} World from scriban!");
            var result = template.Render(new { text = "Hello" });
            Assert.AreEqual("This is a Hello World from scriban!", result);
        }

        [Test]
        public void TestFrontMatter()
        {
            var options = new LexerOptions() {Mode = ScriptMode.FrontMatterAndContent};
            var input = @"+++
variable = 1
name = 'yes'
+++
This is after the frontmatter: {{ name }}
{{
variable + 1
}}";
            input = input.Replace("\r\n", "\n");
            var template = ParseTemplate(input, options);

            // Make sure that we have a front matter
            Assert.NotNull(template.Page.FrontMatter);

            var context = new TemplateContext();

            // Evaluate front-matter
            var frontResult = context.Evaluate(template.Page.FrontMatter);
            Assert.Null(frontResult);

            // Evaluate page-content
            context.Evaluate(template.Page);
            var pageResult = context.Output.ToString();
            TextAssert.AreEqual("This is after the frontmatter: yes\n2", pageResult);
        }




        [Test]
        public void TestFrontMatterOnly()
        {
            var options = new ParserOptions();

            var input = @"+++
variable = 1
name = 'yes'
+++
This is after the frontmatter: {{ name }}
{{
variable + 1
}}";
            input = input.Replace("\r\n", "\n");

            var lexer = new Lexer(input, null, new LexerOptions() { Mode = ScriptMode.FrontMatterOnly });
            var parser = new Parser(lexer, options);

            var page = parser.Run();
            foreach (var message in parser.Messages)
            {
                Console.WriteLine(message);
            }
            Assert.False(parser.HasErrors);

            // Check that the parser finished parsing on the first code exit }}
            // and hasn't tried to run the lexer on the remaining text
            Assert.AreEqual(new TextPosition(30, 3, 0), parser.CurrentSpan.Start);
            Assert.AreEqual(new TextPosition(33, 3, 3), parser.CurrentSpan.End);

            var startPositionAfterFrontMatter = parser.CurrentSpan.End.NextLine();

            // Make sure that we have a front matter
            Assert.NotNull(page.FrontMatter);
            Assert.Null(page.Body);

            var context = new TemplateContext();

            // Evaluate front-matter
            var frontResult = context.Evaluate(page.FrontMatter);
            Assert.Null(frontResult);

            lexer = new Lexer(input, null, new LexerOptions() { StartPosition =  startPositionAfterFrontMatter });
            parser = new Parser(lexer);
            page = parser.Run();
            foreach (var message in parser.Messages)
            {
                Console.WriteLine(message);
            }
            Assert.False(parser.HasErrors);
            context.Evaluate(page);
            var pageResult = context.Output.ToString();
            TextAssert.AreEqual("This is after the frontmatter: yes\n2", pageResult);
        }

        [Test]
        public void TestScriptOnly()
        {
            var options = new LexerOptions() { Mode = ScriptMode.ScriptOnly };
            var template = ParseTemplate(@"
variable = 1
name = 'yes'
", options);

            var context = new TemplateContext();

            template.Render(context);

            var outputStr = context.Output.ToString();
            Assert.AreEqual(string.Empty, outputStr);

            var global = context.CurrentGlobal;
            object value;
            Assert.True(global.TryGetValue("name", out value));
            Assert.AreEqual("yes", value);

            Assert.True(global.TryGetValue("variable", out value));
            Assert.AreEqual(1, value);
        }

        private static Template ParseTemplate(string text, LexerOptions? lexerOptions = null, ParserOptions? parserOptions = null)
        {
            var template = Template.Parse(text, "text", parserOptions, lexerOptions);
                    foreach (var message in template.Messages)
                    {
                        Console.WriteLine(message);
                    }
            Assert.False(template.HasErrors);
            return template;
        }

        [Test]
        public void TestFunctionCallInExpression()
        {
            var lexer = new Lexer(@"{{
with math
    round pi
end
}}");
            var parser = new Parser(lexer);

            var scriptPage = parser.Run();

            foreach (var message in parser.Messages)
            {
                Console.WriteLine(message);
            }
            Assert.False(parser.HasErrors);
            Assert.NotNull(scriptPage);

            var rootObject = new ScriptObject();
            rootObject.SetValue("math", ScriptObject.From(typeof(MathObject)), true);

            var context = new TemplateContext();
            context.PushGlobal(rootObject);
            context.Evaluate(scriptPage);
            context.PopGlobal();

            // Result
            var result = context.Output.ToString();

            Console.WriteLine(result);
        }

        [TestCaseSource("ListTestFiles", new object[] { "000-basic" }, Category= "Basic")]
        public static void A000_basic(string inputName)
        {
            TestFile(inputName);
        }

        [TestCaseSource("ListTestFiles", new object[] { "010-literals" }, Category = "Basic")]
        public static void A010_literals(string inputName)
        {
            TestFile(inputName);
        }

        [TestCaseSource("ListTestFiles", new object[] { "100-expressions" }, Category = "Basic")]
        public static void A100_expressions(string inputName)
        {
            TestFile(inputName);
        }

        [TestCaseSource("ListTestFiles", new object[] { "200-statements" }, Category = "Basic")]
        public static void A200_statements(string inputName)
        {
            TestFile(inputName);
        }

        [TestCaseSource("ListTestFiles", new object[] { "300-functions" }, Category = "Basic")]
        public static void A300_functions(string inputName)
        {
            TestFile(inputName);
        }

        [TestCaseSource("ListTestFiles", new object[] { "400-builtins" }, Category = "Basic")]
        public static void A400_builtins(string inputName)
        {
            TestFile(inputName);
        }

        [TestCaseSource("ListTestFiles", new object[] { "500-liquid" }, Category = "Basic")]
        public static void A500_liquid(string inputName)
        {
            TestFile(inputName);
        }

        [TestCaseSource("ListBuiltinFunctionTests", new object[] { "array" })]
        public static void Doc_array(string inputName, string input, string output)
        {
            AssertTemplate(output, input);
        }

        [TestCaseSource("ListBuiltinFunctionTests", new object[] { "date" })]
        public static void Doc_date(string inputName, string input, string output)
        {
            AssertTemplate(output, input);
        }

        [TestCaseSource("ListBuiltinFunctionTests", new object[] { "html" })]
        public static void Doc_html(string inputName, string input, string output)
        {
            AssertTemplate(output, input);
        }

        [TestCaseSource("ListBuiltinFunctionTests", new object[] { "math" })]
        public static void Doc_math(string inputName, string input, string output)
        {
            AssertTemplate(output, input);
        }

        [TestCaseSource("ListBuiltinFunctionTests", new object[] { "object" })]
        public static void Doc_object(string inputName, string input, string output)
        {
            AssertTemplate(output, input);
        }

        [TestCaseSource("ListBuiltinFunctionTests", new object[] { "regex" })]
        public static void Doc_regex(string inputName, string input, string output)
        {
            AssertTemplate(output, input);
        }

        [TestCaseSource("ListBuiltinFunctionTests", new object[] { "string" })]
        public static void Doc_string(string inputName, string input, string output)
        {
            AssertTemplate(output, input);
        }

        [TestCaseSource("ListBuiltinFunctionTests", new object[] { "timespan" })]
        public static void Doc_timespan(string inputName, string input, string output)
        {
            AssertTemplate(output, input);
        }

        private static void TestFile(string inputName)
        {
            var filename = Path.GetFileName(inputName);
            var isSupportingExactRoundtrip = !NotSupportingExactRoundtrip.Contains(filename);

            var inputText = LoadTestFile(inputName);
            var expectedOutputName = Path.ChangeExtension(inputName, OutputEndFileExtension);
            var expectedOutputText = LoadTestFile(expectedOutputName);
            Assert.NotNull(expectedOutputText, $"Expecting output result file `{expectedOutputName}` for input file `{inputName}`");

            var isLiquid = inputName.Contains("liquid");

            AssertTemplate(expectedOutputText, inputText, isLiquid, false, isSupportingExactRoundtrip, expectParsingErrorForRountrip: filename == "513-liquid-statement-for.variables.txt");
        }

        private void AssertRoundtrip(string inputText, bool isLiquid = false)
        {
            inputText = inputText.Replace("\r\n", "\n");
            AssertTemplate(inputText, inputText, isLiquid, true);
        }


        /// <summary>
        /// Lists of the tests that don't support exact byte-to-byte roundtrip (due to reformatting...etc.)
        /// </summary>
        private static readonly HashSet<string> NotSupportingExactRoundtrip = new HashSet<string>()
        {
            "003-whitespaces.txt",
            "010-literals.txt",
            "205-case-when-statement2.txt",
            "230-capture-statement2.txt",
            "470-html.txt"
        };

        public static void AssertTemplate(string expected, string input, bool isLiquid = false, bool isRoundtripTest = false, bool supportExactRoundtrip = true, object model = null, bool specialLiquid = false, bool expectParsingErrorForRountrip = false)
        {
            var parserOptions = new ParserOptions()
            {
                LiquidFunctionsToScriban = isLiquid
            };
            var lexerOptions = new LexerOptions()
            {
                Mode = isLiquid ? ScriptMode.Liquid : ScriptMode.Default
            };

            if (isRoundtripTest)
            {
                lexerOptions.KeepTrivia = true;
            }

            if (specialLiquid)
            {
                parserOptions.ExpressionDepthLimit = 500;
            }

#if EnableTokensOutput
            {
                Console.WriteLine("Tokens");
                Console.WriteLine("======================================");
                var lexer = new Lexer(input, options: lexerOptions);
                foreach (var token in lexer)
                {
                    Console.WriteLine($"{token.Type}: {token.GetText(input)}");
                }
                Console.WriteLine();
            }
#endif
            string roundtripText = null;

            // We loop first on input text, then on roundtrip
            while (true)
            {
                bool isRoundtrip = roundtripText != null;
                bool hasErrors = false;
                bool hasException = false;
                if (isRoundtrip)
                {
                    Console.WriteLine("Roundtrip");
                    Console.WriteLine("======================================");
                    Console.WriteLine(roundtripText);
                    lexerOptions.Mode = ScriptMode.Default;

                    if (lexerOptions.Mode == ScriptMode.Default && !isLiquid && supportExactRoundtrip)
                    {
                        Console.WriteLine("Checking Exact Roundtrip - Input");
                        Console.WriteLine("======================================");
                        TextAssert.AreEqual(input, roundtripText);
                    }
                    input = roundtripText;
                }
                else
                {
                    Console.WriteLine("Input");
                    Console.WriteLine("======================================");
                    Console.WriteLine(input);
                }

                var template = Template.Parse(input, "text", parserOptions, lexerOptions);

                var result = string.Empty;
                var resultAsync = string.Empty;
                if (template.HasErrors)
                {
                    hasErrors = true;
                    for (int i = 0; i < template.Messages.Count; i++)
                    {
                        var message = template.Messages[i];
                        if (i > 0)
                        {
                            result += "\n";
                        }
                        result += message;
                    }
                    if (specialLiquid && !isRoundtrip)
                    {
                        throw new InvalidOperationException("Parser errors: " + result);
                    }
                }
                else
                {
                    if (isRoundtripTest)
                    {
                        result = template.ToText();
                    }
                    else
                    {
                        Assert.NotNull(template.Page);

                        if (!isRoundtrip)
                        {
                            // Dumps the roundtrip version
                            var lexerOptionsForTrivia = lexerOptions;
                            lexerOptionsForTrivia.KeepTrivia = true;
                            var templateWithTrivia = Template.Parse(input, "input",  parserOptions, lexerOptionsForTrivia);
                            roundtripText = templateWithTrivia.ToText();
                        }

                        try
                        {
                            // Setup a default model context for the tests
                            if (model == null)
                            {
                                var scriptObj = new ScriptObject
                                {
                                    ["page"] = new ScriptObject {["title"] = "This is a title"},
                                    ["user"] = new ScriptObject {["name"] = "John"},
                                    ["product"] = new ScriptObject {["title"] = "Orange", ["type"] = "fruit"},
                                    ["products"] = new ScriptArray()
                                    {
                                        new ScriptObject {["title"] = "Orange", ["type"] = "fruit"},
                                        new ScriptObject {["title"] = "Banana", ["type"] = "fruit"},
                                        new ScriptObject {["title"] = "Apple", ["type"] = "fruit"},
                                        new ScriptObject {["title"] = "Computer", ["type"] = "electronics"},
                                        new ScriptObject {["title"] = "Mobile Phone", ["type"] = "electronics"},
                                        new ScriptObject {["title"] = "Table", ["type"] = "furniture"},
                                        new ScriptObject {["title"] = "Sofa", ["type"] = "furniture"},
                                    }
                                };
                                scriptObj.Import(typeof(SpecialFunctionProvider));
                                model = scriptObj;
                            }
                            
                            // Render sync
                            {
                                var context = NewTemplateContext(isLiquid);
                                context.PushOutput(new TextWriterOutput(new StringWriter() {NewLine = "\n"}));
                                var contextObj = new ScriptObject();
                                contextObj.Import(model);
                                context.PushGlobal(contextObj);
                                result = template.Render(context);
                            }

                            // Render async
                            {
                                var asyncContext = NewTemplateContext(isLiquid);
                                asyncContext.PushOutput(new TextWriterOutput(new StringWriter() {NewLine = "\n"}));
                                var contextObj = new ScriptObject();
                                contextObj.Import(model);
                                asyncContext.PushGlobal(contextObj);
                                resultAsync = template.RenderAsync(asyncContext).Result;
                            }
                        }
                        catch (Exception exception)
                        {
                            hasException = true;
                            if (specialLiquid)
                            {
                                throw;
                            }
                            else
                            {
                                result = GetReason(exception);
                            }
                        }
                    }
                }

                var testContext = isRoundtrip ? "Roundtrip - " : String.Empty;
                Console.WriteLine($"{testContext}Result");
                Console.WriteLine("======================================");
                Console.WriteLine(result);
                Console.WriteLine($"{testContext}Expected");
                Console.WriteLine("======================================");
                Console.WriteLine(expected);

                if (isRoundtrip && expectParsingErrorForRountrip)
                {
                    Assert.True(hasErrors, "The roundtrip test is expecting an error");
                    Assert.AreNotEqual(expected, result);
                }
                else
                {
                    TextAssert.AreEqual(expected, result);
                }

                if (!isRoundtrip && !isRoundtripTest && !hasErrors && !hasException)
                {
                    Console.WriteLine("Checking async");
                    Console.WriteLine("======================================");
                    TextAssert.AreEqual(expected, resultAsync);
                }

                if (isRoundtripTest || isRoundtrip || hasErrors)
                {
                    break;
                }
            }
        }

        private static TemplateContext NewTemplateContext(bool isLiquid)
        {
            var context = isLiquid
                ? new LiquidTemplateContext()
                {
                    TemplateLoader = new LiquidCustomTemplateLoader()
                }
                : new TemplateContext()
                {
                    TemplateLoader = new CustomTemplateLoader()
                };
            // We use a custom output to make sure that all output is using the "\n"
            context.NewLine = "\n";
            return context;
        }

        private static string GetReason(Exception ex)
        {
            var text = new StringBuilder();
            while (ex != null)
            {
                text.Append(ex);
                if (ex.InnerException != null)
                {
                    text.Append(". Reason: ");
                }
                ex = ex.InnerException;
            }
            return text.ToString();
        }

        public static IEnumerable ListBuiltinFunctionTests(string functionObject)
        {
            var builtinDocFile = Path.GetFullPath(Path.Combine(BaseDirectory, BuiltinMarkdownDocFile));
            var lines = File.ReadAllLines(builtinDocFile);

            var matchFunctionSection = new Regex($@"^###\s+`({functionObject}\.\w+)`");

            var tests = new List<TestCaseData>();

            string nextFunctionName = null;
            int processState = 0;
            // states:
            // - 0 function section or wait for ```scriban-html (input)
            // - 2 parse input (wait for ```)
            // - 3 wait for ```html (output)
            // - 4 parse input (wait for ```)
            var input = new StringBuilder();
            var output = new StringBuilder();
            foreach (var line in lines)
            {
                // Match first:
                //### `array.add_range`
                switch (processState)
                {
                    case 0:
                        var match = matchFunctionSection.Match(line);
                        if (match.Success)
                        {
                            nextFunctionName = match.Groups[1].Value;
                        }

                        // We have reached another object section, we can exit
                        if (line.StartsWith("## ") && nextFunctionName != null)
                        {
                            return tests;
                        }

                        if (nextFunctionName != null && line.StartsWith("```scriban-html"))
                        {
                            processState = 1;
                            input = new StringBuilder();
                            output = new StringBuilder();
                        }
                        break;
                    case 1:
                        if (line.Equals("```"))
                        {
                            processState = 2;
                        }
                        else
                        {
                            input.AppendLine(line);
                        }
                        break;
                    case 2:
                        if (line.StartsWith("```html"))
                        {
                            processState = 3;
                        }
                        break;
                    case 3:
                        if (line.Equals("```"))
                        {
                            tests.Add(new TestCaseData(nextFunctionName, input.ToString(), output.ToString()));
                            processState = 0;
                        }
                        else
                        {
                            output.AppendLine(line);
                        }
                        break;
                }
            }

            return tests;
        }

        public static IEnumerable ListTestFiles(string folder)
        {
<<<<<<< HEAD
            var baseDir = Path.GetFullPath(Path.Combine(BaseDirectory, RelativeBasePath));
            foreach (var file in
                Directory.GetFiles(Path.Combine(baseDir, folder), InputFilePattern, SearchOption.AllDirectories)
                    .Where(f => !f.EndsWith(OutputEndFileExtension))
                    .Select(f => f.StartsWith(baseDir) ? f.Substring(baseDir.Length + 1) : f)
                    .OrderBy(f => f))
            {
                var caseData = new TestCaseData(file);
                var category = Path.GetDirectoryName(file);
                caseData.TestName = category + "/" + Path.GetFileNameWithoutExtension(file);
                caseData.SetCategory(category);
                yield return caseData;
            }
        }

        /// <summary>
        /// Use an internal class to have a better display of the filename in Resharper Unit Tests runner.
        /// </summary>
        public struct TestFilePath
        {
            public TestFilePath(string filePath)
            {
                FilePath = filePath;
                Category = Path.GetDirectoryName(filePath);
            }

            public string FilePath { get; }

            public string Category { get; }

            public override string ToString()
            {
                return FilePath;
            }
        }

        private static string BaseDirectory
        {
            get
            {
                var assembly = Assembly.GetExecutingAssembly();
                var codebase = new Uri(assembly.CodeBase);
                var path = codebase.LocalPath;
                return Path.GetDirectoryName(path);
            }
=======
            return ListTestFilesInFolder(folder);
>>>>>>> f8fac42f
        }
    }
}<|MERGE_RESOLUTION|>--- conflicted
+++ resolved
@@ -752,55 +752,7 @@
 
         public static IEnumerable ListTestFiles(string folder)
         {
-<<<<<<< HEAD
-            var baseDir = Path.GetFullPath(Path.Combine(BaseDirectory, RelativeBasePath));
-            foreach (var file in
-                Directory.GetFiles(Path.Combine(baseDir, folder), InputFilePattern, SearchOption.AllDirectories)
-                    .Where(f => !f.EndsWith(OutputEndFileExtension))
-                    .Select(f => f.StartsWith(baseDir) ? f.Substring(baseDir.Length + 1) : f)
-                    .OrderBy(f => f))
-            {
-                var caseData = new TestCaseData(file);
-                var category = Path.GetDirectoryName(file);
-                caseData.TestName = category + "/" + Path.GetFileNameWithoutExtension(file);
-                caseData.SetCategory(category);
-                yield return caseData;
-            }
-        }
-
-        /// <summary>
-        /// Use an internal class to have a better display of the filename in Resharper Unit Tests runner.
-        /// </summary>
-        public struct TestFilePath
-        {
-            public TestFilePath(string filePath)
-            {
-                FilePath = filePath;
-                Category = Path.GetDirectoryName(filePath);
-            }
-
-            public string FilePath { get; }
-
-            public string Category { get; }
-
-            public override string ToString()
-            {
-                return FilePath;
-            }
-        }
-
-        private static string BaseDirectory
-        {
-            get
-            {
-                var assembly = Assembly.GetExecutingAssembly();
-                var codebase = new Uri(assembly.CodeBase);
-                var path = codebase.LocalPath;
-                return Path.GetDirectoryName(path);
-            }
-=======
             return ListTestFilesInFolder(folder);
->>>>>>> f8fac42f
         }
     }
 }